import React from 'react'
import Dropdown from 'src/shared/components/Dropdown'

interface Option {
  text: string
  key: string
}

interface TableColumn {
  internalName: string
  displayName: string
}

interface Props {
  sortByOptions: any[]
  onChooseSortBy: (option: Option) => void
  selected: TableColumn
}

const GraphOptionsSortBy = ({
  sortByOptions,
  onChooseSortBy,
  selected,
}: Props) => {
  const selectedValue = selected.displayName || selected.internalName
<<<<<<< HEAD
  return (
    <div className="form-group col-xs-6">
      <label>Default Sort By</label>
=======

  return (
    <div className="form-group col-xs-6">
      <label>Sort By</label>
>>>>>>> 8e7c0a95
      <Dropdown
        items={sortByOptions}
        selected={selectedValue}
        buttonColor="btn-default"
        buttonSize="btn-sm"
        className="dropdown-stretch"
        onChoose={onChooseSortBy}
      />
    </div>
  )
}

export default GraphOptionsSortBy<|MERGE_RESOLUTION|>--- conflicted
+++ resolved
@@ -23,16 +23,9 @@
   selected,
 }: Props) => {
   const selectedValue = selected.displayName || selected.internalName
-<<<<<<< HEAD
   return (
     <div className="form-group col-xs-6">
       <label>Default Sort By</label>
-=======
-
-  return (
-    <div className="form-group col-xs-6">
-      <label>Sort By</label>
->>>>>>> 8e7c0a95
       <Dropdown
         items={sortByOptions}
         selected={selectedValue}
