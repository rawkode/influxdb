--- conflicted
+++ resolved
@@ -74,11 +74,7 @@
   private handleUpdateScript = (funcName: string, funcExample: string) => {
     const {activeQueryText, onSetActiveQueryText} = this.props
 
-<<<<<<< HEAD
-    if (funcName === 'from') {
-=======
     if (funcName.startsWith('from')) {
->>>>>>> b5802b27
       onSetActiveQueryText(`${activeQueryText}\n${funcExample}`)
     } else {
       onSetActiveQueryText(`${activeQueryText}\n  |> ${funcExample}`)
