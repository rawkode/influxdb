package platform

import "context"

// Task is a task. 🎊
type Task struct {
	ID           ID     `json:"id,omitempty"`
	Organization ID     `json:"organizationId"`
	Name         string `json:"name"`
	Status       string `json:"status"`
	Owner        User   `json:"owner"`
	Flux         string `json:"flux"`
	Every        string `json:"every,omitempty"`
	Cron         string `json:"cron,omitempty"`
}

// Run is a record created when a run of a task is scheduled.
type Run struct {
	ID           ID     `json:"id,omitempty"`
	TaskID       ID     `json:"taskId"`
	Status       string `json:"status"`
	ScheduledFor string `json:"scheduledFor"`
	StartedAt    string `json:"startedAt,omitempty"`
	FinishedAt   string `json:"finishedAt,omitempty"`
	RequestedAt  string `json:"requestedAt,omitempty"`
	Log          Log    `json:"log"`
}

// Log represents a link to a log resource
type Log string

// TaskService represents a service for managing one-off and recurring tasks.
type TaskService interface {
	// FindTaskByID returns a single task
	FindTaskByID(ctx context.Context, id ID) (*Task, error)

	// FindTasks returns a list of tasks that match a filter (limit 100) and the total count
	// of matching tasks.
	FindTasks(ctx context.Context, filter TaskFilter) ([]*Task, int, error)

	// CreateTask creates a new task.
	CreateTask(ctx context.Context, t *Task) error

	// UpdateTask updates a single task with changeset.
	UpdateTask(ctx context.Context, id ID, upd TaskUpdate) (*Task, error)

	// DeleteTask removes a task by ID and purges all associated data and scheduled runs.
	DeleteTask(ctx context.Context, id ID) error

	// FindLogs returns logs for a run.
	FindLogs(ctx context.Context, filter LogFilter) ([]*Log, int, error)

	// FindRuns returns a list of runs that match a filter and the total count of returned runs.
	FindRuns(ctx context.Context, filter RunFilter) ([]*Run, int, error)

	// FindRunByID returns a single run.
	FindRunByID(ctx context.Context, orgID, runID ID) (*Run, error)

<<<<<<< HEAD
	// CancelRun cancels a currently running run.
	CancelRun(ctx context.Context, taskID, runID ID) error

	// Creates and returns a new run (which is a retry of another run).
=======
	// RetryRun creates and returns a new run (which is a retry of another run).
>>>>>>> 8738d850
	RetryRun(ctx context.Context, id ID) (*Run, error)
}

// TaskUpdate represents updates to a task
type TaskUpdate struct {
	Flux   *string `json:"flux,omitempty"`
	Status *string `json:"status,omitempty"`
}

// TaskFilter represents a set of filters that restrict the returned results
type TaskFilter struct {
	After        *ID
	Organization *ID
	User         *ID
}

// RunFilter represents a set of filters that restrict the returned results
type RunFilter struct {
	Org        *ID
	Task       *ID
	After      *ID
	Limit      int
	AfterTime  string
	BeforeTime string
}

// LogFilter represents a set of filters that restrict the returned results
type LogFilter struct {
	Org  *ID
	Task *ID
	Run  *ID
}<|MERGE_RESOLUTION|>--- conflicted
+++ resolved
@@ -56,14 +56,10 @@
 	// FindRunByID returns a single run.
 	FindRunByID(ctx context.Context, orgID, runID ID) (*Run, error)
 
-<<<<<<< HEAD
 	// CancelRun cancels a currently running run.
 	CancelRun(ctx context.Context, taskID, runID ID) error
 
-	// Creates and returns a new run (which is a retry of another run).
-=======
 	// RetryRun creates and returns a new run (which is a retry of another run).
->>>>>>> 8738d850
 	RetryRun(ctx context.Context, id ID) (*Run, error)
 }
 
